{% set proc_type_table = {'processing': 'contentGeneration',
              'preprocessing': 'preOperation',
              'postprocessing': 'postOperation'}
%}
{%+ macro render_line(page, line) +%}
                    <TextLine ID="line_{{ line.index }}" HPOS="{{ line.bbox[0] }}" VPOS="{{ line.bbox[1] }}" WIDTH="{{ line.bbox[2] - line.bbox[0] }}" HEIGHT="{{ line.bbox[3] - line.bbox[1] }}" {% if line.baseline %}BASELINE="{{ line.baseline|sum(start=[])|join(' ') }}"{% endif %} {% if line.tags %}TAGREFS="{% for type in page.line_types %}{% if type[0] in line.tags and line.tags["type[0]"] == type[1] %}TYPE_{{ loop.index }}{% endif %}{% endfor %}"{% endif %}>
                        {% if line.boundary %}
                        <Shape>
                            <Polygon POINTS="{{ line.boundary|sum(start=[])|join(' ') }}"/>
                        </Shape>
                        {% endif %}
                            {% if line.recognition|length() == 0 %}
                        <String CONTENT=""/>
                        {% else %}
                        {% for segment in line.recognition %}
                        {# ALTO forbids encoding whitespace before any String/Shape tags #}
                        {% if segment.text is whitespace and loop.index > 1 %}
                        <SP ID="segment_{{ segment.index }}" HPOS="{{ segment.bbox[0]}}"  VPOS="{{ segment.bbox[1] }}" WIDTH="{{ segment.bbox[2] - segment.bbox[0] }}"  HEIGHT="{{ segment.bbox[3] - segment.bbox[1] }}"/>
                        {% else %}
                        <String ID="segment_{{ segment.index }}" CONTENT="{{ segment.text|e }}" HPOS="{{ segment.bbox[0] }}" VPOS="{{ segment.bbox[1] }}" WIDTH="{{ segment.bbox[2] - segment.bbox[0] }}" HEIGHT="{{ segment.bbox[3] - segment.bbox[1] }}" WC="{{ (segment.confidences|sum / segment.confidences|length)|round(4) }}">
                            {% if segment.boundary %}
                            <Shape>
                                <Polygon POINTS="{{ segment.boundary|sum(start=[])|join(' ') }}"/>
                            </Shape>
                            {% endif %}
                            {% for char in segment.recognition %}
                            <Glyph ID="char_{{ char.index }}" CONTENT="{{ char.text|e }}" HPOS="{{ char.bbox[0] }}" VPOS="{{ char.bbox[1] }}" WIDTH="{{ char.bbox[2] - char.bbox[0] }}" HEIGHT="{{ char.bbox[3] - char.bbox[1] }}" GC="{{ char.confidence|round(4) }}">
                                {% if char.boundary %}
                                <Shape>
                                    <Polygon POINTS="{{ char.boundary|sum(start=[])|join(' ') }}"/>
                                </Shape>
                                {% endif %}
                            </Glyph>
                            {% endfor %}
                        </String>
                        {% endif %}
                        {% endfor %}
                        {% endif %}
                    </TextLine>
{%+ endmacro %}
<?xml version="1.0" encoding="UTF-8"?>
<alto xmlns:xsi="http://www.w3.org/2001/XMLSchema-instance"
    xmlns="http://www.loc.gov/standards/alto/ns-v4#"
    xsi:schemaLocation="http://www.loc.gov/standards/alto/ns-v4# http://www.loc.gov/standards/alto/v4/alto-4-3.xsd">
    <Description>
        <MeasurementUnit>pixel</MeasurementUnit>
        <sourceImageInformation>
            <fileName>{{ page.name }}</fileName>
        </sourceImageInformation>
        {% if metadata.processing_steps %}
        {% for step in metadata.processing_steps %}
        <Processing ID="OCR_{{ step.id }}">
            <processingCategory>{{ proc_type_table[step.category] }}</processingCategory>
            <processingStepDescription>{{ step.description }}</processingStepDescription>
            <processingStepSettings>{% for k, v in step.settings.items() %}{{k}}: {{v}}{% if not loop.last %}; {% endif %}{% endfor %}</processingStepSettings>
            <processingSoftware>
                <softwareName>kraken</softwareName>
                <softwareVersion>{{ metadata.version }}</softwareVersion>
            </processingSoftware>
        </Processing>
        {% endfor %}
        {% else %}
        <Processing ID="OCR_0">
            <processingCategory>other</processingCategory>
            <processingStepDescription>unknown</processingStepDescription>
            <processingSoftware>
                <softwareName>kraken</softwareName>
                <softwareVersion>{{ metadata.version }}</softwareVersion>
            </processingSoftware>
        </Processing>
        {% endif %}
    </Description>
    <Tags>
    {% for type, label in page.line_types %}
        <OtherTag DESCRIPTION="line type" ID="TYPE_{{ loop.index }}" TYPE="{{ type }}" LABEL="{{ label }}"/>
    {% endfor %}
    {% for label in page.region_types %}
        <OtherTag DESCRIPTION="region type" ID="TYPE_{{ loop.index }}" TYPE="region" LABEL="{{ label }}"/>
    {% endfor %}
    </Tags>
<<<<<<< HEAD
    {% if page.line_orders | length > 0 %}
=======
    {% if page.line_orders|length() > 0 %}
>>>>>>> 3577eb8d
    <ReadingOrder>
        {% if page.line_orders | length == 1 %}
        <OrderedGroup ID="ro_0">
           {% for id in page.line_orders[0] %}
           <ElementRef ID="o_{{ loop.index }}" REF="{{ id }}"/>
           {% endfor %}
        </OrderedGroup>
        {% else %}
        <UnorderedGroup>
        {% for ro in page.line_orders %}
           <OrderedGroup ID="ro_{{ loop.index }}">
           {% for id in ro %}
               <ElementRef ID="o_{{ loop.index }}" REF="{{ id }}"/>
           {% endfor %}
           </OrderedGroup>
	{% endfor %}
        </UnorderedGroup>
        {% endif %}
    </ReadingOrder>
    {% endif %}
    <Layout>
        <Page WIDTH="{{ page.size[0] }}" HEIGHT="{{ page.size[1] }}" PHYSICAL_IMG_NR="0" ID="page_0">
            <PrintSpace HPOS="0" VPOS="0" WIDTH="{{ page.size[0] }}" HEIGHT="{{ page.size[1] }}">
            {% for entity in page.entities %}
                {% if entity.type == "region" %}
                {% if loop.previtem and loop.previtem.type == 'line' %}
                </TextBlock>
                {% endif %}
                <TextBlock ID="block_{{ entity.index }}" HPOS="{{ entity.bbox[0] }}" VPOS="{{ entity.bbox[1] }}" WIDTH="{{ entity.bbox[2] - entity.bbox[0] }}" HEIGHT="{{ entity.bbox[3] - entity.bbox[1] }}" {% for type in page.region_types %}{% if type == entity.region_type %}TAGREFS="TYPE_{{ loop.index }}"{% endif %}{% endfor %}>
                    <Shape>
                        <Polygon POINTS="{{ entity.boundary|sum(start=[])|join(' ') }}"/>
                    </Shape>
                    {%- for line in entity.lines -%}
                    {{ render_line(page, line) }}
                    {%- endfor -%}
                </TextBlock>
                {% else %}
                {% if not loop.previtem or loop.previtem.type != 'line' %}
                <TextBlock ID="textblock_{{ loop.index }}">
                {% endif %}
                    {{ render_line(page, entity) }}
                {% if loop.last %}
                </TextBlock>
                {% endif %}
            {% endif %}
            {% endfor %}
            </PrintSpace>
        </Page>
    </Layout>
</alto><|MERGE_RESOLUTION|>--- conflicted
+++ resolved
@@ -78,11 +78,7 @@
         <OtherTag DESCRIPTION="region type" ID="TYPE_{{ loop.index }}" TYPE="region" LABEL="{{ label }}"/>
     {% endfor %}
     </Tags>
-<<<<<<< HEAD
-    {% if page.line_orders | length > 0 %}
-=======
     {% if page.line_orders|length() > 0 %}
->>>>>>> 3577eb8d
     <ReadingOrder>
         {% if page.line_orders | length == 1 %}
         <OrderedGroup ID="ro_0">
