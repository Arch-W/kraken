# -*- coding: utf-8 -*-
#
# Copyright 2015 Benjamin Kiessling
#
# Licensed under the Apache License, Version 2.0 (the "License");
# you may not use this file except in compliance with the License.
# You may obtain a copy of the License at
#
# http://www.apache.org/licenses/LICENSE-2.0
#
# Unless required by applicable law or agreed to in writing, software
# distributed under the License is distributed on an "AS IS" BASIS,
# WITHOUT WARRANTIES OR CONDITIONS OF ANY KIND, either express
# or implied. See the License for the specific language governing
# permissions and limitations under the License.
"""
Utility functions for data loading and training of VGSL networks.
"""
import json
import regex
import torch
import unicodedata
import numpy as np
import pkg_resources
import bidi.algorithm as bd
import shapely.geometry as geom
import torchvision.transforms.functional as tf

from os import path
from PIL import Image, ImageDraw
from itertools import groupby
from collections import Counter, defaultdict
from torchvision import transforms
from torch.utils.data import Dataset, DataLoader
from typing import Dict, List, Tuple, Sequence, Callable, Optional, Any, Union, cast

from skimage.draw import polygon

from kraken.lib.xml import parse_alto, parse_page
from kraken.lib.util import is_bitonal
from kraken.lib.codec import PytorchCodec
from kraken.lib.models import TorchSeqRecognizer
from kraken.lib.segmentation import extract_polygons, calculate_polygonal_environment
from kraken.lib.exceptions import KrakenInputException
from kraken.lib.lineest import CenterNormalizer, dewarp

__all__ = ['BaselineSet', 'GroundTruthDataset', 'compute_error', 'generate_input_transforms', 'preparse_xml_data']

import logging

logger = logging.getLogger(__name__)


def generate_input_transforms(batch: int, height: int, width: int, channels: int, pad: int, valid_norm: bool = True, force_binarization=False) -> transforms.Compose:
    """
    Generates a torchvision transformation converting a PIL.Image into a
    tensor usable in a network forward pass.

    Args:
        batch (int): mini-batch size
        height (int): height of input image in pixels
        width (int): width of input image in pixels
        channels (int): color channels of input
        pad (int): Amount of padding on horizontal ends of image
        valid_norm (bool): Enables/disables baseline normalization as a valid
                           preprocessing step. If disabled we will fall back to
                           standard scaling.
        force_binarization (bool): Forces binarization of input images using
                                   the nlbin algorithm.

    Returns:
        A torchvision transformation composition converting the input image to
        the appropriate tensor.
    """
    scale = (height, width) # type: Tuple[int, int]
    center_norm = False
    mode = 'RGB' if channels == 3 else 'L'
    if height == 1 and width == 0 and channels > 3:
        perm = (1, 0, 2)
        scale = (channels, 0)
        if valid_norm:
            center_norm = True
        mode = 'L'
    elif height > 1 and width == 0 and channels in (1, 3):
        perm = (0, 1, 2)
        if valid_norm and channels == 1:
            center_norm = True
    elif height == 0 and width > 1 and channels in (1, 3):
        perm = (0, 1, 2)
    # fixed height and width image => bicubic scaling of the input image, disable padding
    elif height > 0 and width > 0 and channels in (1, 3):
        perm = (0, 1, 2)
        pad = 0
    elif height == 0 and width == 0 and channels in (1, 3):
        perm = (0, 1, 2)
        pad = 0
    else:
        raise KrakenInputException('Invalid input spec {}, {}, {}, {}, {}'.format(batch,
                                                                                  height,
                                                                                  width,
                                                                                  channels,
                                                                                  pad))
    if mode != 'L' and force_binarization:
        raise KrakenInputException('Invalid input spec {}, {}, {}, {} in'
                                   ' combination with forced binarization.'.format(batch,
                                                                                   height,
                                                                                   width,
                                                                                   channels,
                                                                                   pad))

    out_transforms = []
    out_transforms.append(transforms.Lambda(lambda x: x.convert(mode)))

    if force_binarization:
        out_transforms.append(transforms.Lambda(lambda x: nlbin(im)))
    # dummy transforms to ensure we can determine color mode of input material
    # from first two transforms. It's stupid but it works.
    out_transforms.append(transforms.Lambda(lambda x: x))
    if scale != (0, 0):
        if center_norm:
            lnorm = CenterNormalizer(scale[0])
            out_transforms.append(transforms.Lambda(lambda x: dewarp(lnorm, x)))
            out_transforms.append(transforms.Lambda(lambda x: x.convert(mode)))
        else:
            out_transforms.append(transforms.Lambda(lambda x: _fixed_resize(x, scale, Image.LANCZOS)))
    if pad:
        out_transforms.append(transforms.Pad((pad, 0), fill=255))
    out_transforms.append(transforms.ToTensor())
    # invert
    out_transforms.append(transforms.Lambda(lambda x: x.max() - x))
    out_transforms.append(transforms.Lambda(lambda x: x.permute(*perm)))
    return transforms.Compose(out_transforms)


def _fixed_resize(img, size, interpolation=Image.LANCZOS):
    """
    Doesn't do the annoying runtime scale dimension switching the default
    pytorch transform does.

    Args:
        img (PIL.Image): image to resize
        size (tuple): Tuple (height, width)
    """
    w, h = img.size
    oh, ow = size
    if oh == 0:
        oh = int(h * ow/w)
    elif ow == 0:
        ow = int(w * oh/h)
    img = img.resize((ow, oh), interpolation)
    return img


def _fast_levenshtein(seq1: Sequence[Any], seq2: Sequence[Any]) -> int:

    oneago = None
    thisrow = list(range(1, len(seq2) + 1)) + [0]
    rows = [thisrow]
    for x in range(len(seq1)):
        oneago, thisrow = thisrow, [0] * len(seq2) + [x + 1]
        for y in range(len(seq2)):
            delcost = oneago[y] + 1
            addcost = thisrow[y - 1] + 1
            subcost = oneago[y - 1] + (seq1[x] != seq2[y])
            thisrow[y] = min(delcost, addcost, subcost)
        rows.append(thisrow)
    return thisrow[len(seq2) - 1]


def global_align(seq1: Sequence[Any], seq2: Sequence[Any]) -> Tuple[int, List[str], List[str]]:
    """
    Computes a global alignment of two strings.

    Args:
        seq1 (Sequence[Any]):
        seq2 (Sequence[Any]):

    Returns a tuple (distance, list(algn1), list(algn2))
    """
    # calculate cost and direction matrix
    cost = [[0] * (len(seq2) + 1) for x in range(len(seq1) + 1)]
    for i in range(1, len(cost)):
        cost[i][0] = i
    for i in range(1, len(cost[0])):
        cost[0][i] = i
    direction = [[(0, 0)] * (len(seq2) + 1) for x in range(len(seq1) + 1)]
    direction[0] = [(0, x) for x in range(-1, len(seq2))]
    for i in range(-1, len(direction) - 1):
        direction[i + 1][0] = (i, 0)
    for i in range(1, len(cost)):
        for j in range(1, len(cost[0])):
            delcost = ((i - 1, j), cost[i - 1][j] + 1)
            addcost = ((i, j - 1), cost[i][j - 1] + 1)
            subcost = ((i - 1, j - 1), cost[i - 1][j - 1] + (seq1[i - 1] != seq2[j - 1]))
            best = min(delcost, addcost, subcost, key=lambda x: x[1])
            cost[i][j] = best[1]
            direction[i][j] = best[0]
    d = cost[-1][-1]
    # backtrace
    algn1: List[Any] = []
    algn2: List[Any] = []
    i = len(direction) - 1
    j = len(direction[0]) - 1
    while direction[i][j] != (-1, 0):
        k, l = direction[i][j]
        if k == i - 1 and l == j - 1:
            algn1.insert(0, seq1[i - 1])
            algn2.insert(0, seq2[j - 1])
        elif k < i:
            algn1.insert(0, seq1[i - 1])
            algn2.insert(0, '')
        elif l < j:
            algn1.insert(0, '')
            algn2.insert(0, seq2[j - 1])
        i, j = k, l
    return d, algn1, algn2


def compute_confusions(algn1: Sequence[str], algn2: Sequence[str]):
    """
    Compute confusion matrices from two globally aligned strings.

    Args:
        align1 (Sequence[str]): sequence 1
        align2 (Sequence[str]): sequence 2

    Returns:
        A tuple (counts, scripts, ins, dels, subs) with `counts` being per-character
        confusions, `scripts` per-script counts, `ins` a dict with per script
        insertions, `del` an integer of the number of deletions, `subs` per
        script substitutions.
    """
    counts: Dict[Tuple[str, str], int] = Counter()
    with pkg_resources.resource_stream(__name__, 'scripts.json') as fp:
        script_map = json.load(fp)

    def _get_script(c):
        for s, e, n in script_map:
            if ord(c) == s or (e and s <= ord(c) <= e):
                return n
        return 'Unknown'

    scripts: Dict[Tuple[str, str], int] = Counter()
    ins: Dict[Tuple[str, str], int] = Counter()
    dels: int = 0
    subs: Dict[Tuple[str, str], int] = Counter()
    for u,v in zip(algn1, algn2):
        counts[(u, v)] += 1
    for k, v in counts.items():
        if k[0] == '':
            dels += v
        else:
            script = _get_script(k[0])
            scripts[script] += v
            if k[1] == '':
                ins[script] += v
            elif k[0] != k[1]:
                subs[script] += v
    return counts, scripts, ins, dels, subs

def compute_error(model: TorchSeqRecognizer, validation_set: Sequence[Tuple[str, str]]) -> Tuple[int, int]:
    """
    Computes error report from a model and a list of line image-text pairs.

    Args:
        model (kraken.lib.models.TorchSeqRecognizer): Model used for recognition
        validation_set (list): List of tuples (image, text) for validation

    Returns:
        A tuple with total number of characters and edit distance across the
        whole validation set.
    """
    total_chars = 0
    error = 0
    for im, text in validation_set:
        pred = model.predict_string(im)
        total_chars += len(text)
        error += _fast_levenshtein(pred, text)
    return total_chars, error


def preparse_xml_data(filenames, format_type='page', repolygonize=False):
    """
    Loads training data from a set of xml files.

    Extracts line information from Page/ALTO xml files for training of
    recognition models.

    Args:
        filenames (list): List of XML files.
        format_type (str): Either `page` or `alto`
        repolygonize (bool): (Re-)calculates polygon information using the
                             kraken algorithm.

    Returns:
        A list of dicts {'text': text, 'baseline': [[x0, y0], ...], 'boundary':
        [[x0, y0], ...], 'image': PIL.Image}.
    """
    training_pairs = []
    if format_type == 'alto':
        parse_fn = parse_alto
    elif format_type == 'page':
        parse_fn = parse_page
    else:
        raise Exception('invalid format {} for preparse_xml_data'.format(format_type))
    for fn in filenames:
        try:
            data = parse_fn(fn)
        except KrakenInputException as e:
            logger.warning(e)
            continue
        try:
            Image.open(data['image'])
        except FileNotFoundError as e:
            logger.warning('Could not open file {} in {}'.format(e.filename, fn))
            continue
        if repolygonize:
            logger.info('repolygonizing {} lines in {}'.format(len(data['lines']), data['image']))
            data['lines'] = _repolygonize(data['image'], data['lines'])
        for line in data['lines']:
            training_pairs.append({'image': data['image'], **line})
    return training_pairs


def _repolygonize(im: Image.Image, lines):
    """
    Helper function taking an output of the lib.xml parse_* functions and
    recalculating the contained polygonization.

    Args:
        im (Image.Image): Input image
        lines (list): List of dicts [{'boundary': [[x0, y0], ...], 'baseline': [[x0, y0], ...], 'text': 'abcvsd'}, {...]

    Returns:
        A data structure `lines` with a changed polygonization.
    """
    im = Image.open(im).convert('L')
    polygons = calculate_polygonal_environment(im, [x['baseline'] for x in lines])
    return [{'boundary': polygon, 'baseline': orig['baseline'], 'text': orig['text']} for orig, polygon in zip(lines, polygons)]


class InfiniteDataLoader(DataLoader):
    """
    Version of DataLoader that auto-reinitializes the iterator once it is
    exhausted.
    """
    def __init__(self, *args, **kwargs):
        super().__init__(*args, **kwargs)
        self.dataset_iter = super().__iter__()

    def __iter__(self):
        return self

    def __next__(self):
        try:
            sample = next(self.dataset_iter)
        except StopIteration:
            self.dataset_iter = super().__iter__()
            sample = next(self.dataset_iter)
        return sample


class PolygonGTDataset(Dataset):
    """
    Dataset for training a line recognition model from polygonal/baseline data.
    """
    def __init__(self,
                 normalization: Optional[str] = None,
                 whitespace_normalization: bool = True,
                 reorder: bool = True,
                 im_transforms: Callable[[Any], torch.Tensor] = transforms.Compose([]),
                 preload: bool = True,
                 augmentation: bool = False) -> None:
        self._images = []  # type:  Union[List[Image], List[torch.Tensor]]
        self._gt = []  # type:  List[str]
        self.alphabet = Counter()  # type: Counter
        self.text_transforms = []  # type: List[Callable[[str], str]]
        # split image transforms into two. one part giving the final PIL image
        # before conversion to a tensor and the actual tensor conversion part.
        self.head_transforms = transforms.Compose(im_transforms.transforms[:2])
        self.tail_transforms = transforms.Compose(im_transforms.transforms[2:])
        self.transforms = im_transforms
        self.preload = preload
        self.aug = None

        self.seg_type = 'baselines'
        # built text transformations
        if normalization:
            self.text_transforms.append(lambda x: unicodedata.normalize(cast(str, normalization), x))
        if whitespace_normalization:
            self.text_transforms.append(lambda x: regex.sub('\s', ' ', x).strip())
        if reorder:
            self.text_transforms.append(bd.get_display)
        if augmentation:
            from albumentations import (
                Compose, ToFloat, FromFloat, Flip, OneOf, MotionBlur, MedianBlur, Blur,
                ShiftScaleRotate, OpticalDistortion, ElasticTransform, RandomBrightnessContrast,
                )

            self.aug = Compose([
                                ToFloat(),
                                OneOf([
                                    MotionBlur(p=0.2),
                                    MedianBlur(blur_limit=3, p=0.1),
                                    Blur(blur_limit=3, p=0.1),
                                ], p=0.2),
                                ShiftScaleRotate(shift_limit=0.0625, scale_limit=0.2, rotate_limit=3, p=0.2),
                                OneOf([
                                    OpticalDistortion(p=0.3),
                                    ElasticTransform(p=0.1),
                                ], p=0.2),
                               ], p=0.5)

        self.im_mode = '1'

    def add(self, image: Union[str, Image.Image], text: str, baseline: List[Tuple[int, int]], boundary: List[Tuple[int, int]], *args, **kwargs):
        """
        Adds a line to the dataset.

        Args:
            im (path): Path to the whole page image
            text (str): Transcription of the line.
            baseline (list): A list of coordinates [[x0, y0], ..., [xn, yn]].
            boundary (list): A polygon mask for the line.
        """
        for func in self.text_transforms:
            text = func(text)
            if not text:
                raise KrakenInputException('Text line is empty after transformations')
        if self.preload:
            if not isinstance(image, Image.Image):
                im = Image.open(image)
            im, _ = next(extract_polygons(im, {'type': 'baselines', 'lines': [{'baseline': baseline, 'boundary': boundary}]}))
            try:
                im = self.head_transforms(im)
                if not is_bitonal(im):
                    self.im_mode = im.mode
                im = self.tail_transforms(im)
            except ValueError:
                raise KrakenInputException('Image transforms failed on {}'.format(image))
            self._images.append(im)
        else:
            self._images.append((image, baseline, boundary))
        self._gt.append(text)
        self.alphabet.update(text)

    def encode(self, codec: Optional[PytorchCodec] = None) -> None:
        """
        Adds a codec to the dataset and encodes all text lines.

        Has to be run before sampling from the dataset.
        """
        if codec:
            self.codec = codec
        else:
            self.codec = PytorchCodec(''.join(self.alphabet.keys()))
        self.training_set = []  # type: List[Tuple[Union[Image, torch.Tensor], torch.Tensor]]
        for im, gt in zip(self._images, self._gt):
            self.training_set.append((im, self.codec.encode(gt)))

    def __getitem__(self, index: int) -> Tuple[torch.Tensor, torch.Tensor]:
        if self.preload:
            x, y = self.training_set[index]
            if self.aug:
<<<<<<< HEAD
                im = x.permute((1, 2, 0)).numpy()
                o = self.aug(image=im)
                im = torch.tensor(o['image'].transpose(2, 0, 1))
                return im, y
=======
                x = x.permute((1, 2, 0)).numpy()
                o = self.aug(image=x)
                x = torch.tensor(o['image'].transpose(2, 0, 1))
                return x, y
>>>>>>> a03247ee
            return x, y
        else:
            item = self.training_set[index]
            try:
                logger.debug('Attempting to load {}'.format(item[0]))
                im = item[0][0]
                if not isinstance(im, Image.Image):
                    im = Image.open(im)
                im, _ = next(extract_polygons(im, {'type': 'baselines', 'lines': [{'baseline': item[0][1], 'boundary': item[0][2]}]}))
                im = self.head_transforms(im)
                if not is_bitonal(im):
                    self.im_mode = im.mode
                im = self.tail_transforms(im)
                if self.aug:
                    im = im.permute((1, 2, 0)).numpy()
                    o = self.aug(image=im)
                    im = torch.tensor(o['image'].transpose(2, 0, 1))
                return (im, item[1])
            except Exception:
                idx = np.random.randint(0, len(self.training_set))
                logger.debug('Failed. Replacing with sample {}'.format(idx))
                return self[np.random.randint(0, len(self.training_set))]

    def __len__(self) -> int:
        return len(self.training_set)


class GroundTruthDataset(Dataset):
    """
    Dataset for training a line recognition model.

    All data is cached in memory.
    """
    def __init__(self, split: Callable[[str], str] = lambda x: path.splitext(x)[0],
                 suffix: str = '.gt.txt',
                 normalization: Optional[str] = None,
                 whitespace_normalization: bool = True,
                 reorder: bool = True,
                 im_transforms: Callable[[Any], torch.Tensor] = transforms.Compose([]),
                 preload: bool = True,
                 augmentation: bool = False) -> None:
        """
        Reads a list of image-text pairs and creates a ground truth set.

        Args:
            split (func): Function for generating the base name without
                          extensions from paths
            suffix (str): Suffix to attach to image base name for text
                          retrieval
            mode (str): Image color space. Either RGB (color) or L
                        (grayscale/bw). Only L is compatible with vertical
                        scaling/dewarping.
            scale (int, tuple): Target height or (width, height) of dewarped
                                line images. Vertical-only scaling is through
                                CenterLineNormalizer, resizing with Lanczos
                                interpolation. Set to 0 to disable.
            normalization (str): Unicode normalization for gt
            whitespace_normalization (str): Normalizes unicode whitespace and
                                            strips whitespace.
            reorder (bool): Whether to rearrange code points in "display"/LTR
                            order
            im_transforms (func): Function taking an PIL.Image and returning a
                                  tensor suitable for forward passes.
            preload (bool): Enables preloading and preprocessing of image files.
        """
        self.suffix = suffix
        self.split = lambda x: split(x) + self.suffix
        self._images = []  # type:  Union[List[Image], List[torch.Tensor]]
        self._gt = []  # type:  List[str]
        self.alphabet = Counter()  # type: Counter
        self.text_transforms = []  # type: List[Callable[[str], str]]
        # split image transforms into two. one part giving the final PIL image
        # before conversion to a tensor and the actual tensor conversion part.
        self.head_transforms = transforms.Compose(im_transforms.transforms[:2])
        self.tail_transforms = transforms.Compose(im_transforms.transforms[2:])
        self.aug = None

        self.preload = preload
        self.seg_type = 'bbox'
        # built text transformations
        if normalization:
            self.text_transforms.append(lambda x: unicodedata.normalize(cast(str, normalization), x))
        if whitespace_normalization:
            self.text_transforms.append(lambda x: regex.sub('\s', ' ', x).strip())
        if reorder:
            self.text_transforms.append(bd.get_display)
        if augmentation:
            from albumentations import (
                Compose, ToFloat, FromFloat, Flip, OneOf, MotionBlur, MedianBlur, Blur,
                ShiftScaleRotate, OpticalDistortion, ElasticTransform, RandomBrightnessContrast,
                )

            self.aug = Compose([
                                ToFloat(),
                                OneOf([
                                    MotionBlur(p=0.2),
                                    MedianBlur(blur_limit=3, p=0.1),
                                    Blur(blur_limit=3, p=0.1),
                                ], p=0.2),
                                ShiftScaleRotate(shift_limit=0.0625, scale_limit=0.2, rotate_limit=45, p=0.2),
                                OneOf([
                                    OpticalDistortion(p=0.3),
                                    ElasticTransform(p=0.1),
                                ], p=0.2),
                               ], p=0.5)

        self.im_mode = '1'

    def add(self, image: Union[str, Image.Image], *args, **kwargs) -> None:
        """
        Adds a line-image-text pair to the dataset.

        Args:
            image (str): Input image path
        """
        with open(self.split(image), 'r', encoding='utf-8') as fp:
            gt = fp.read().strip('\n\r')
            for func in self.text_transforms:
                gt = func(gt)
            if not gt:
                raise KrakenInputException('Text line is empty ({})'.format(fp.name))
        if self.preload:
            try:
                im = Image.open(image)
                im = self.head_transforms(im)
                if not is_bitonal(im):
                    self.im_mode = im.mode
                im = self.tail_transforms(im)
            except ValueError:
                raise KrakenInputException('Image transforms failed on {}'.format(image))
            self._images.append(im)
        else:
            self._images.append(image)
        self._gt.append(gt)
        self.alphabet.update(gt)

    def add_loaded(self, image: Image.Image, gt: str) -> None:
        """
        Adds an already loaded line-image-text pair to the dataset.

        Args:
            image (PIL.Image.Image): Line image
            gt (str): Text contained in the line image
        """
        if self.preload:
            try:
                im = self.head_transforms(im)
                if not is_bitonal(im):
                    self.im_mode = im.mode
                im = self.tail_transforms(im)
            except ValueError:
                raise KrakenInputException('Image transforms failed on {}'.format(image))
            self._images.append(im)
        else:
            self._images.append(image)
        for func in self.text_transforms:
            gt = func(gt)
        self._gt.append(gt)
        self.alphabet.update(gt)

    def encode(self, codec: Optional[PytorchCodec] = None) -> None:
        """
        Adds a codec to the dataset and encodes all text lines.

        Has to be run before sampling from the dataset.
        """
        if codec:
            self.codec = codec
        else:
            self.codec = PytorchCodec(''.join(self.alphabet.keys()))
        self.training_set = []  # type: List[Tuple[Union[Image, torch.Tensor], torch.Tensor]]
        for im, gt in zip(self._images, self._gt):
            self.training_set.append((im, self.codec.encode(gt)))

    def __getitem__(self, index: int) -> Tuple[torch.Tensor, torch.Tensor]:
        if self.preload:
            x, y = self.training_set[index]
            if self.aug:
                im = im.permute((1, 2, 0)).numpy()
                o = self.aug(image=im)
                im = torch.tensor(o['image'].transpose(2, 0, 1))
                return im, y
            return x, y
        else:
            item = self.training_set[index]
            try:
                logger.debug('Attempting to load {}'.format(item[0]))
                im = item[0]
                if not isinstance(im, Image.Image):
                    im = Image.open(im)
                im = self.head_transforms(im)
                if not is_bitonal(im):
                    self.im_mode = im.mode
                im = self.tail_transforms(im)
                if self.aug:
                    im = im.permute((1, 2, 0)).numpy()
                    o = self.aug(image=im)
                    im = torch.tensor(o['image'].transpose(2, 0, 1))
                return im, item[1]
            except Exception:
                idx = np.random.randint(0, len(self.training_set))
                logger.debug('Failed. Replacing with sample {}'.format(idx))
                return self[np.random.randint(0, len(self.training_set))]

    def __len__(self) -> int:
        return len(self.training_set)


class BaselineSet(Dataset):
    """
    Dataset for training a baseline/region segmentation model.
    """
    def __init__(self, imgs: Sequence[str] = None,
                 suffix: str = '.path',
                 line_width: int = 4,
                 im_transforms: Callable[[Any], torch.Tensor] = transforms.Compose([]),
                 mode: str = 'path',
                 augmentation: bool = False,
                 valid_baselines: Sequence[str] = None,
                 merge_baselines: Dict[str, Sequence[str]] = None,
                 valid_regions: Sequence[str] = None,
                 merge_regions: Dict[str, Sequence[str]] = None):
        """
        Reads a list of image-json pairs and creates a data set.

        Args:
            imgs (list):
            suffix (int): Suffix to attach to image base name to load JSON
                          files from.
            line_width (int): Height of the baseline in the scaled input.
            target_size (tuple): Target size of the image as a (height, width) tuple.
            mode (str): Either path, alto, page, or None. In alto and page mode
                        the baseline paths and image data is retrieved from an
                        ALTO/PageXML file. In `None` mode data is iteratively
                        added through the `add` method.
            augmentation (bool): Enable/disable augmentation.
            valid_baselines (list): Sequence of valid baseline identifiers. If
                                    `None` all are valid.
            merge_baselines (dict): Sequence of baseline identifiers to merge.
                                    Note that merging occurs after entities not
                                    in valid_* have been discarded.
            valid_regions (list): Sequence of valid region identifiers. If
                                  `None` all are valid.
            merge_regions (dict): Sequence of region identifiers to merge.
                                  Note that merging occurs after entities not
                                  in valid_* have been discarded.
        """
        super().__init__()
        self.mode = mode
        self.im_mode = '1'
        self.aug = None
        self.targets = []
        # n-th entry contains semantic of n-th class
        self.class_mapping = {'aux': {'_start_separator': 0, '_end_separator': 1}, 'baselines': {}, 'regions': {}}
        self.num_classes = 2
        self.mbl_dict = merge_baselines if merge_baselines is not None else {}
        self.mreg_dict = merge_regions if merge_regions is not None else {}
        self.valid_baselines = valid_baselines
        self.valid_regions = valid_regions
        if mode in ['alto', 'page']:
            if mode == 'alto':
                fn = parse_alto
            else:
                fn = parse_page
            im_paths = []
            self.targets = []
            for img in imgs:
                try:
                    data = fn(img)
                    im_paths.append(data['image'])
                    lines = defaultdict(list)
                    for line in data['lines']:
                        if valid_baselines is None or line['type'] in valid_baselines:
                            lines[self.mbl_dict.get(line['type'], line['type'])].append(line['baseline'])
                    regions = defaultdict(list)
                    for k, v in data['regions'].items():
                        if valid_regions is None or k in valid_regions:
                            regions[self.mreg_dict.get(k, k)].extend(v)
                    data['regions'] = regions
                    self.targets.append({'baselines': lines, 'regions': data['regions']})
                except KrakenInputException as e:
                    logger.warning(e)
                    continue
            # get line types
            imgs = im_paths
            # calculate class mapping
            line_types = set()
            region_types = set()
            for page in self.targets:
                for line_type in page['baselines'].keys():
                    line_types.add(line_type)
                for reg_type in page['regions'].keys():
                    region_types.add(reg_type)
            idx = -1
            for idx, line_type in enumerate(line_types):
                self.class_mapping['baselines'][line_type] = idx + self.num_classes
            self.num_classes += idx + 1
            idx = -1
            for idx, reg_type in enumerate(region_types):
                self.class_mapping['regions'][reg_type] = idx + self.num_classes
            self.num_classes += idx + 1
        elif mode == 'path':
            pass
        elif mode is None:
            imgs = []
        else:
            raise Exception('invalid dataset mode')
        if augmentation:
            from albumentations import (
                Compose, ToFloat, FromFloat, RandomRotate90, Flip, OneOf, MotionBlur, MedianBlur, Blur,
                ShiftScaleRotate, OpticalDistortion, ElasticTransform, RandomBrightnessContrast,
                HueSaturationValue,
                )

            self.aug = Compose([
                                ToFloat(),
                                RandomRotate90(),
                                Flip(),
                                OneOf([
                                    MotionBlur(p=0.2),
                                    MedianBlur(blur_limit=3, p=0.1),
                                    Blur(blur_limit=3, p=0.1),
                                ], p=0.2),
                                ShiftScaleRotate(shift_limit=0.0625, scale_limit=0.2, rotate_limit=45, p=0.2),
                                OneOf([
                                    OpticalDistortion(p=0.3),
                                    ElasticTransform(p=0.1),
                                ], p=0.2),
                                HueSaturationValue(hue_shift_limit=20, sat_shift_limit=0.1, val_shift_limit=0.1, p=0.3),
                               ], p=0.5)
        self.imgs = imgs
        self.line_width = line_width
        # split image transforms into two. one part giving the final PIL image
        # before conversion to a tensor and the actual tensor conversion part.
        self.head_transforms = transforms.Compose(im_transforms.transforms[:2])
        self.tail_transforms = transforms.Compose(im_transforms.transforms[2:])
        self.seg_type = None

    def add(self,
            image: Union[str, Image.Image],
            baselines: Dict[str, List[List[Tuple[int, int]]]],
            regions: Dict[str, List[List[Tuple[int, int]]]] = None,
            *args,
            **kwargs):
        """
        Adds a page to the dataset.

        Args:
            im (path): Path to the whole page image
            baseline (dict): A dict containing list of lists of coordinates {'line_type_0': [[x0, y0], ..., [xn, yn]]], 'line_type_1': ...}.
            regions (dict): A dict containing list of lists of coordinates {'region_type_0': [[x0, y0], ..., [xn, yn]]], 'region_type_1': ...}.
        """
        if self.mode:
            raise Exception('The `add` method is incompatible with dataset mode {}'.format(self.mode))

        data = fn(img)
        lines = defaultdict(list)
        for line in data['lines']:
            line_type = self.mbl_dict.get(line['type'], line['type'])
            if self.valid_baselines is None or line['type'] in self.valid_baselines:
                lines[line_type].append(line['baseline'])
                if line_type not in self.class_mapping['baselines']:
                    self.num_classes += 1
                    self.class_mapping['baselines'][line_type] = self.num_classes
        regions = defaultdict(list)
        for k, v in data['regions'].items():
            if self.valid_regions is None or k in self.valid_regions:
                reg_type = self.mreg_dict.get(k, k)
                regions[reg_type].extend(v)
                if reg_type not in self.class_mapping['regions']:
                    self.num_classes += 1
                    self.class_mapping['baselines'][line_type] = self.num_classes
        self.targets.append({'baselines': lines, 'regions': regions})
        self.imgs.append(data['image'])

    def __getitem__(self, idx):
        im = self.imgs[idx]
        if self.mode != 'path':
            target = self.targets[idx]
        else:
            with open('{}.path'.format(path.splitext(im)[0]), 'r') as fp:
                target = json.load(fp)
        if not isinstance(im, Image.Image):
            try:
                logger.debug('Attempting to load {}'.format(im))
                im = Image.open(im)
                return self.transform(im, target)
            except Exception:
                raise
                idx = np.random.randint(0, len(self.imgs))
                logger.debug('Failed. Replacing with sample {}'.format(idx))
                return self[np.random.randint(0, len(self.imgs))]
        im, target = self.transform(im, target)
        return im, target

    @staticmethod
    def _get_ortho_line(lineseg, point, line_width, offset):
        lineseg = np.array(lineseg)
        norm_vec = lineseg[1,...] - lineseg[0,...]
        norm_vec_len = np.sqrt(np.sum(norm_vec**2))
        unit_vec = norm_vec / norm_vec_len
        ortho_vec = unit_vec[::-1] * ((1,-1), (-1,1))
        if offset == 'l':
            point -= unit_vec * line_width
        else:
            point += unit_vec * line_width
        return (ortho_vec * 10 + point).astype('int').tolist()

    def transform(self, image, target):
        orig_size = image.size
        image = self.head_transforms(image)
        if not is_bitonal(image):
            self.im_mode = image.mode
        image = self.tail_transforms(image)
        scale = image.shape[2]/orig_size[0]
        t = torch.zeros((self.num_classes,) + image.shape[1:])
        start_sep_cls = self.class_mapping['aux']['_start_separator']
        end_sep_cls = self.class_mapping['aux']['_end_separator']

        for key, lines in target['baselines'].items():
            cls_idx = self.class_mapping['baselines'][key]
            for line in lines:
                # buffer out line to desired width
                line = [k for k, g in groupby(line)]
                line = np.array(line)*scale
                line_pol = np.array(geom.LineString(line).buffer(self.line_width/2, cap_style=2).boundary, dtype=np.int)
                rr, cc = polygon(line_pol[:,1], line_pol[:,0], shape=image.shape[1:])
                t[cls_idx, rr, cc] = 1
                start_sep = np.array(geom.LineString(self._get_ortho_line(line[:2], line[0], self.line_width, 'l')).buffer(self.line_width/2, cap_style=2).boundary, dtype=np.int)
                rr, cc = polygon(start_sep[:,1], start_sep[:,0], shape=image.shape[1:])
                t[start_sep_cls, rr, cc] = 1
                end_sep = np.array(geom.LineString(self._get_ortho_line(line[-2:], line[-1], self.line_width, 'r')).buffer(self.line_width/2, cap_style=2).boundary, dtype=np.int)
                rr, cc = polygon(end_sep[:,1], end_sep[:,0], shape=image.shape[1:])
                t[end_sep_cls, rr, cc] = 1
        for key, regions in target['regions'].items():
            cls_idx = self.class_mapping['regions'][key]
            for region in regions:
                region = np.array(region)*scale
                rr, cc = polygon(region[:,1], region[:,0], shape=image.shape[1:])
                t[cls_idx, rr, cc] = 1
        target = t
        if self.aug:
            image = image.permute(1, 2, 0).numpy()
            target = target.permute(1, 2, 0).numpy()
            o = self.aug(image=image, mask=target)
            image = torch.tensor(o['image']).permute(2, 0, 1)
            target = torch.tensor(o['mask']).permute(2, 0, 1)
        return image, target

    def __len__(self):
        return len(self.imgs)
<|MERGE_RESOLUTION|>--- conflicted
+++ resolved
@@ -462,17 +462,9 @@
         if self.preload:
             x, y = self.training_set[index]
             if self.aug:
-<<<<<<< HEAD
-                im = x.permute((1, 2, 0)).numpy()
-                o = self.aug(image=im)
-                im = torch.tensor(o['image'].transpose(2, 0, 1))
-                return im, y
-=======
                 x = x.permute((1, 2, 0)).numpy()
                 o = self.aug(image=x)
                 x = torch.tensor(o['image'].transpose(2, 0, 1))
-                return x, y
->>>>>>> a03247ee
             return x, y
         else:
             item = self.training_set[index]
